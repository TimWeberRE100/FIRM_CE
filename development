1. Build basic PLEXOS validation model with scenarios:
    a. Solar, wind, hydro, coal, PHES x
    b. Solar, wind, hydro, coal, gas, PHES x
    c. Solar, wind, hydro, coal, gas, PHES, batteries x
    d. Capacity expansion

2. Build FIRM_CE single_time model and validate against scenarios a - c (Only have PHES power as decision variable, restrict at 48h size)

3. Build FIRM_CE capacity_expansion model and validate against d

4. Modify ISP model and run following scenarios:
    a. Sampled chronology
    b. DLT chronology
    c. Change in PHES costs
    d. PHES larger than 48h

5. Build ISP model in FIRM_CE

6. Results:
    a. Gas required in 2050 (and associated emissions budget)
    b. Effect of change in PHES costs
    c. Behaviour of batteries + PHES in hybrid systems

PLEXOS bugs
- Add transmission line costs
- Double check fuel costs are correctly included! I think they are

PLEXOS CHANGES
- Remove maintenance (forced outage rate, outage factor, mean time to repair)
- Remove MLF
- Remove Aux Incr? Rating Factor? Rating? Heat Rate Base / Incr? Efficiency Incr?
- Remove Mark-up, Max Capacity Factor, Min Capacity Factor?
- Remove Firm Capacity?
- Remove REZ augmentation and Group REZ augmentation?
- Remove Liquid fuel, biomass, coal and H2?
- Only keep OCGT Large and remove other gas?
- Single time optimisation instead of capacity expansion
- Separate new build solar and wind, or keep as REZ?
- Remove Load Subtractors? What are they? Small-scale??
- Remove Max Cycles Day, Min/Max SOC
- Add initial SOC of 50% to all batteries
- Convert hydro/PHES storages to batteries and remove the waterways + storages
- Remove summer/winter ratings on transmission - Make Max/Min flow the same magnitude
- Remove Line Min/Max Capacity Reserves?
- Marinus Loss Coefficients?
- Remove policy constraints?
- Remove REZ limits? Or at least just roll them into Build limits?
- Remove landholder payments?
- Remove Min Capacity Reserves from Zones
- Remove DSP Bid Price, DSP Bid Quantity, Generator Settlement Model, Load Includes Losses, Load Metering Point, Load Settlement Model, VoLL
- Remove from lines Min Capacity Reserves, Max Capacity Reserves, Marginal Loss Factor, Marginal Loss Factor Back, Loss Allocation etc., 

FIRM_CE bugs
- Add fuel costs into calculation
- Properly calculate annual discharge energy for storage and flexible
- Different scenarios may have different numbers of decision variables for initial_guess.csv
- Energy constraints on flexible?
- https://doi.org/10.1016/j.epsr.2010.06.018
- Test model that forces batteries to always be fully charged?
- Min load for ROR hydro?
- Existing capacity: FOM and VOM and Fuel, not LCOE
<<<<<<< HEAD

- Precharge, unless it will spill? Or precharge whenever storage is empty?
    - When a storage is empty, mark the first interval and start counting the number of intervals it remains empty
    - Mark which flexible are available to precharge as you go using a boolean array?
    - Calculate precharge energy = Storage Power Capacity * Empty Intervals for each empty system
    - Calculate precharge intervals = min(Precharge Energy / Flexible Capacity, previous intervals until full storages) starting with cheapest flexible
    
=======
- Move transmission to after storage?? Use spillage from other nodes??

- STORAGE POWER IS DOUBLED?
>>>>>>> bff90bc3
<|MERGE_RESOLUTION|>--- conflicted
+++ resolved
@@ -59,16 +59,10 @@
 - Test model that forces batteries to always be fully charged?
 - Min load for ROR hydro?
 - Existing capacity: FOM and VOM and Fuel, not LCOE
-<<<<<<< HEAD
 
 - Precharge, unless it will spill? Or precharge whenever storage is empty?
     - When a storage is empty, mark the first interval and start counting the number of intervals it remains empty
     - Mark which flexible are available to precharge as you go using a boolean array?
     - Calculate precharge energy = Storage Power Capacity * Empty Intervals for each empty system
     - Calculate precharge intervals = min(Precharge Energy / Flexible Capacity, previous intervals until full storages) starting with cheapest flexible
-    
-=======
-- Move transmission to after storage?? Use spillage from other nodes??
-
-- STORAGE POWER IS DOUBLED?
->>>>>>> bff90bc3
+    